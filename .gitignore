target

.DS_Store

*.bin
*.elf
*.hex

.idea

# ignore Cargo.lock of library, but keep it for binaries
rmk/Cargo.lock

# mdbook site
docs/book

<<<<<<< HEAD
=======
# esp idf build files
>>>>>>> 6193abc0
.embuild<|MERGE_RESOLUTION|>--- conflicted
+++ resolved
@@ -14,8 +14,5 @@
 # mdbook site
 docs/book
 
-<<<<<<< HEAD
-=======
 # esp idf build files
->>>>>>> 6193abc0
 .embuild